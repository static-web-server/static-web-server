--- conflicted
+++ resolved
@@ -92,14 +92,10 @@
 toml = "0.8"
 tracing = { version = "0.1", default-features = false, features = ["std"] }
 tracing-subscriber = { version = "0.3", default-features = false, features = ["smallvec", "registry", "parking_lot", "fmt", "ansi", "tracing-log"] }
-<<<<<<< HEAD
-shadow-rs = "0.28"
+shadow-rs = "0.29"
 once_cell = "1.19"
 parking_lot = "0.12"
 sieve-cache = "0.1"
-=======
-shadow-rs = "0.29"
->>>>>>> dd489728
 
 [target.'cfg(all(target_env = "musl", target_pointer_width = "64"))'.dependencies.tikv-jemallocator]
 version = "0.6"
