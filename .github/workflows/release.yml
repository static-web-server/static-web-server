name: release
on:
  push:
    tags:
    - 'v2.[0-9]+.[0-9]+'
    - 'v2.[0-9]+.[0-9]+-beta.[0-9]+'

jobs:
  create-release:
    name: create-release
    runs-on: ubuntu-22.04
    outputs:
      upload_url: ${{ steps.release.outputs.upload_url }}
      sws_version: ${{ env.SWS_VERSION }}
    steps:
      - name: Get the release version from the tag
        shell: bash
        if: env.SWS_VERSION == ''
        run: |
          # Apparently, this is the right way to get a tag name. Really?
          #
          # See: https://github.community/t5/GitHub-Actions/How-to-get-just-the-tag-name/m-p/32167/highlight/true#M1027
          echo "SWS_VERSION=${GITHUB_REF#refs/tags/}" >> $GITHUB_ENV
          echo "version is: ${{ env.SWS_VERSION }}"
      - name: Create GitHub release
        id: release
        uses: actions/create-release@v1
        env:
          GITHUB_TOKEN: ${{ secrets.GITHUB_TOKEN }}
        with:
          tag_name: ${{ env.SWS_VERSION }}
          draft: true
          release_name: ${{ env.SWS_VERSION }}

  build-release:
    name: build-release
    needs: ['create-release']
    runs-on: ${{ matrix.os }}
    env:
      # For some builds, we use cross to test on 32-bit and big-endian
      # systems.
      CARGO_BIN: cargo
      # When CARGO_BIN is set to CROSS, this is set to `--target matrix.target`.
      TARGET_FLAGS: ""
      # When CARGO_BIN is set to CROSS, TARGET_DIR includes matrix.target.
      TARGET_DIR: ./target
      # Emit backtraces on panics.
      RUST_BACKTRACE: 1
    strategy:
      matrix:
        build:
          - linux-musl
          - linux-musl-arm64
          - linux-musl-i686
          - linux-gnu
          - linux-gnu-arm64
          - linux-gnu-i686
          - linux-arm-gnueabihf
          - linux-musl-armv6
          - linux-musl-armv7
<<<<<<< HEAD
          - linux-ppc64le
          - linux-s390x
=======
          # - linux-android-armv7
          - linux-android-arm64
          - netbsd
          - illumos
>>>>>>> e7679386
          - macos
          - macos-arm64
          - windows-msvc
          - windows-msvc-i686
          - windows-pc-gnu
          # - windows-msvc-arm64
        include:
        - build: linux-musl
          os: ubuntu-22.04
          rust: stable
          target: x86_64-unknown-linux-musl
        - build: linux-musl-i686
          os: ubuntu-22.04
          rust: stable
          target: i686-unknown-linux-musl
        - build: linux-musl-arm64
          os: ubuntu-22.04
          rust: stable
          target: aarch64-unknown-linux-musl
        - build: linux-gnu
          os: ubuntu-22.04
          rust: stable
          target: x86_64-unknown-linux-gnu
        - build: linux-gnu-i686
          os: ubuntu-22.04
          rust: stable
          target: i686-unknown-linux-gnu
        - build: linux-gnu-arm64
          os: ubuntu-22.04
          rust: stable
          target: aarch64-unknown-linux-gnu
        - build: linux-arm-gnueabihf
          os: ubuntu-22.04
          rust: stable
          target: arm-unknown-linux-gnueabihf
        - build: linux-musl-armv6
          os: ubuntu-22.04
          rust: stable
          target: arm-unknown-linux-musleabihf
        - build: linux-musl-armv7
          os: ubuntu-22.04
          rust: stable
          target: armv7-unknown-linux-musleabihf
<<<<<<< HEAD
        - build: linux-ppc64le
          os: ubuntu-20.04
          rust: stable
          target: powerpc64le-unknown-linux-gnu
        - build: linux-s390x
          os: ubuntu-20.04
          rust: stable
          target: s390x-unknown-linux-gnu
=======
        # - build: linux-android-armv7
        #   os: ubuntu-22.04
        #   rust: stable
        #   target: armv7-linux-androideabi
        - build: linux-android-arm64
          os: ubuntu-22.04
          rust: stable
          target: aarch64-linux-android
        - build: netbsd
          os: ubuntu-22.04
          rust: stable
          target: x86_64-unknown-netbsd
        - build: illumos
          os: ubuntu-22.04
          rust: stable
          target: x86_64-unknown-illumos
>>>>>>> e7679386
        - build: macos
          os: macos-12
          rust: stable
          target: x86_64-apple-darwin
        - build: macos-arm64
          os: macos-12
          rust: stable
          target: aarch64-apple-darwin
        - build: windows-msvc
          os: windows-2022
          rust: stable
          target: x86_64-pc-windows-msvc
        - build: windows-msvc-i686
          os: windows-2022
          rust: stable
          target: i686-pc-windows-msvc
        - build: windows-pc-gnu
          os: windows-2022
          rust: stable-x86_64-gnu
          target: x86_64-pc-windows-gnu
        # - build: windows-msvc-arm64
        #   os: windows-2022
        #   rust: stable
        #   target: aarch64-pc-windows-msvc

    steps:
    - name: Checkout repository
      uses: actions/checkout@v3
      with:
        fetch-depth: 1

    - name: Install Linux/BSD tools
      if: ${{ !contains(matrix.os, 'windows') }}
      run: scripts/ci/install_tools.sh --target=${{ matrix.target }}

    - name: Install Rust
      uses: dtolnay/rust-toolchain@stable
      with:
        toolchain: ${{ matrix.rust }}
        target: ${{ matrix.target }}

    - name: Set up Cross
      shell: bash
      run: |
        if [ "${{ matrix.os }}" = "ubuntu-22.04" ]; then
          # Use 'cargo.sh' script for Android targets only
          if [[ "${{ matrix.build }}" == "linux-android-armv7" ]] || [[ "${{ matrix.build }}" == "linux-android-arm64" ]]; then
            echo "CARGO_BIN=scripts/ci/cargo.sh" >> $GITHUB_ENV
          else
            cargo install cross@^0.2
            echo "CARGO_BIN=cross" >> $GITHUB_ENV
          fi
        fi
        echo "TARGET_FLAGS=--target=${{ matrix.target }}" >> $GITHUB_ENV
        echo "TARGET_DIR=./target/${{ matrix.target }}" >> $GITHUB_ENV

    - name: Show command used for Cargo
      run: |
        echo "cargo command is: ${{ env.CARGO_BIN }}"
        echo "target flag is: ${{ env.TARGET_FLAGS }}"
        echo "target dir is: ${{ env.TARGET_DIR }}"

    - name: Build release binary
      run: ${{ env.CARGO_BIN }} rustc --bin static-web-server --verbose --release ${{ env.TARGET_FLAGS }}

    - name: Build archive
      shell: bash
      run: |
        staging="static-web-server-${{ needs.create-release.outputs.sws_version }}-${{ matrix.target }}"
        mkdir -p "$staging/"
        mkdir -p bin

        cp {README.md,LICENSE-APACHE,LICENSE-MIT} "$staging/"

        if [ "${{ matrix.os }}" = "windows-2022" ]; then
          cp "target/${{ matrix.target }}/release/static-web-server.exe" "$staging/"
          7z a "$staging.zip" "$staging"
          echo "ASSET=$staging.zip" >> $GITHUB_ENV
        else
          # The man page is only generated on Unix systems.
          cp "target/${{ matrix.target }}/release/static-web-server" "$staging/"
          cp "$staging/static-web-server" bin/
          tar czf "$staging.tar.gz" "$staging"
          echo "ASSET=$staging.tar.gz" >> $GITHUB_ENV
        fi

    - name: Upload release archive
      uses: actions/upload-release-asset@v1.0.1
      env:
        GITHUB_TOKEN: ${{ secrets.GITHUB_TOKEN }}
      with:
        upload_url: ${{ needs.create-release.outputs.upload_url }}
        asset_path: ${{ env.ASSET }}
        asset_name: ${{ env.ASSET }}
        asset_content_type: application/octet-stream<|MERGE_RESOLUTION|>--- conflicted
+++ resolved
@@ -58,15 +58,12 @@
           - linux-arm-gnueabihf
           - linux-musl-armv6
           - linux-musl-armv7
-<<<<<<< HEAD
           - linux-ppc64le
           - linux-s390x
-=======
           # - linux-android-armv7
           - linux-android-arm64
           - netbsd
           - illumos
->>>>>>> e7679386
           - macos
           - macos-arm64
           - windows-msvc
@@ -110,7 +107,6 @@
           os: ubuntu-22.04
           rust: stable
           target: armv7-unknown-linux-musleabihf
-<<<<<<< HEAD
         - build: linux-ppc64le
           os: ubuntu-20.04
           rust: stable
@@ -119,7 +115,6 @@
           os: ubuntu-20.04
           rust: stable
           target: s390x-unknown-linux-gnu
-=======
         # - build: linux-android-armv7
         #   os: ubuntu-22.04
         #   rust: stable
@@ -136,7 +131,6 @@
           os: ubuntu-22.04
           rust: stable
           target: x86_64-unknown-illumos
->>>>>>> e7679386
         - build: macos
           os: macos-12
           rust: stable
