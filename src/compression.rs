// SPDX-License-Identifier: MIT OR Apache-2.0
// This file is part of Static Web Server.
// See https://static-web-server.net/ for more information
// Copyright (C) 2019-present Jose Quintana <joseluisq.net>

//! Auto-compression module to compress responses body.
//!

// Part of the file is borrowed from <https://github.com/seanmonstar/warp/pull/513>*

#[cfg(feature = "compression-brotli")]
use async_compression::tokio::bufread::BrotliEncoder;
#[cfg(feature = "compression-deflate")]
use async_compression::tokio::bufread::DeflateEncoder;
#[cfg(feature = "compression-gzip")]
use async_compression::tokio::bufread::GzipEncoder;
#[cfg(feature = "compression-zstd")]
use async_compression::tokio::bufread::ZstdEncoder;

use bytes::Bytes;
use futures_util::Stream;
use headers::{AcceptEncoding, ContentCoding, ContentType, HeaderMap, HeaderMapExt, HeaderValue};
use hyper::{
    header::{CONTENT_ENCODING, CONTENT_LENGTH},
    Body, Method, Response,
};
use mime_guess::Mime;
use pin_project::pin_project;
use std::pin::Pin;
use std::task::{Context, Poll};
use tokio_util::io::{ReaderStream, StreamReader};

use crate::{http_ext::MethodExt, Result};

/// Contains a fixed list of common text-based MIME types in order to apply compression.
pub const TEXT_MIME_TYPES: [&str; 24] = [
    "text/html",
    "text/css",
    "text/javascript",
    "text/xml",
    "text/plain",
    "text/csv",
    "text/calendar",
    "text/markdown",
    "text/x-yaml",
    "text/x-toml",
    "text/x-component",
    "application/rtf",
    "application/xhtml+xml",
    "application/javascript",
    "application/x-javascript",
    "application/json",
    "application/xml",
    "application/rss+xml",
    "application/atom+xml",
    "font/truetype",
    "font/opentype",
    "application/vnd.ms-fontobject",
    "image/svg+xml",
    "application/wasm",
];

/// Create a wrapping handler that compresses the Body of a [`hyper::Response`]
/// using `gzip`, `deflate`, `brotli` or `zstd` if is specified in the `Accept-Encoding` header, adding
/// `content-encoding: <coding>` to the Response's [`HeaderMap`].
/// It also provides the ability to apply compression for text-based MIME types only.
pub fn auto(
    method: &Method,
    headers: &HeaderMap<HeaderValue>,
    resp: Response<Body>,
) -> Result<Response<Body>> {
    // Skip compression for HEAD and OPTIONS request methods
    if method.is_head() || method.is_options() {
        return Ok(resp);
    }

    // Compress response based on Accept-Encoding header
    if let Some(encoding) = get_prefered_encoding(headers) {
        // Skip compression for non-text-based MIME types
        if let Some(content_type) = resp.headers().typed_get::<ContentType>() {
            let mime = Mime::from(content_type);
            if !TEXT_MIME_TYPES.iter().any(|h| *h == mime) {
                return Ok(resp);
            }
        }

        #[cfg(feature = "compression-gzip")]
        if encoding == ContentCoding::GZIP {
            let (head, body) = resp.into_parts();
            return Ok(gzip(head, body.into()));
        }

        #[cfg(feature = "compression-deflate")]
        if encoding == ContentCoding::DEFLATE {
            let (head, body) = resp.into_parts();
            return Ok(deflate(head, body.into()));
        }

        #[cfg(feature = "compression-brotli")]
        if encoding == ContentCoding::BROTLI {
            let (head, body) = resp.into_parts();
            return Ok(brotli(head, body.into()));
        }

        #[cfg(feature = "compression-zstd")]
        if encoding == ContentCoding::ZSTD {
            let (head, body) = resp.into_parts();
            return Ok(zstd(head, body.into()));
        }
    }

    Ok(resp)
}

/// Create a wrapping handler that compresses the Body of a [`Response`].
/// using gzip, adding `content-encoding: gzip` to the Response's [`HeaderMap`].
#[cfg(feature = "compression-gzip")]
#[cfg_attr(docsrs, doc(cfg(feature = "compression-gzip")))]
pub fn gzip(
    mut head: http::response::Parts,
    body: CompressableBody<Body, hyper::Error>,
) -> Response<Body> {
    tracing::trace!("compressing response body on the fly using gzip");

    let body = Body::wrap_stream(ReaderStream::new(GzipEncoder::new(StreamReader::new(body))));
    let header = create_encoding_header(head.headers.remove(CONTENT_ENCODING), ContentCoding::GZIP);
    head.headers.remove(CONTENT_LENGTH);
    head.headers.append(CONTENT_ENCODING, header);
    Response::from_parts(head, body)
}

/// Create a wrapping handler that compresses the Body of a [`Response`].
/// using deflate, adding `content-encoding: deflate` to the Response's [`HeaderMap`].
#[cfg(feature = "compression-deflate")]
#[cfg_attr(docsrs, doc(cfg(feature = "compression-deflate")))]
pub fn deflate(
    mut head: http::response::Parts,
    body: CompressableBody<Body, hyper::Error>,
) -> Response<Body> {
    tracing::trace!("compressing response body on the fly using deflate");

    let body = Body::wrap_stream(ReaderStream::new(DeflateEncoder::new(StreamReader::new(
        body,
    ))));
    let header = create_encoding_header(
        head.headers.remove(CONTENT_ENCODING),
        ContentCoding::DEFLATE,
    );
    head.headers.remove(CONTENT_LENGTH);
    head.headers.append(CONTENT_ENCODING, header);
    Response::from_parts(head, body)
}

/// Create a wrapping handler that compresses the Body of a [`Response`].
/// using brotli, adding `content-encoding: br` to the Response's [`HeaderMap`].
#[cfg(feature = "compression-brotli")]
#[cfg_attr(docsrs, doc(cfg(feature = "compression-brotli")))]
pub fn brotli(
    mut head: http::response::Parts,
    body: CompressableBody<Body, hyper::Error>,
) -> Response<Body> {
    tracing::trace!("compressing response body on the fly using brotli");

    let body = Body::wrap_stream(ReaderStream::new(BrotliEncoder::new(StreamReader::new(
        body,
    ))));
    let header =
        create_encoding_header(head.headers.remove(CONTENT_ENCODING), ContentCoding::BROTLI);
    head.headers.remove(CONTENT_LENGTH);
    head.headers.append(CONTENT_ENCODING, header);
    Response::from_parts(head, body)
}

/// Create a wrapping handler that compresses the Body of a [`Response`].
/// using zstd, adding `content-encoding: zstd` to the Response's [`HeaderMap`].
#[cfg(feature = "compression-zstd")]
#[cfg_attr(docsrs, doc(cfg(feature = "compression-zstd")))]
pub fn zstd(
    mut head: http::response::Parts,
    body: CompressableBody<Body, hyper::Error>,
) -> Response<Body> {
    tracing::trace!("compressing response body on the fly using zstd");

    let body = Body::wrap_stream(ReaderStream::new(ZstdEncoder::new(StreamReader::new(body))));
    let header = create_encoding_header(head.headers.remove(CONTENT_ENCODING), ContentCoding::ZSTD);
    head.headers.remove(CONTENT_LENGTH);
    head.headers.append(CONTENT_ENCODING, header);
    Response::from_parts(head, body)
}

/// Given an optional existing encoding header, appends to the existing or creates a new one.
pub fn create_encoding_header(existing: Option<HeaderValue>, coding: ContentCoding) -> HeaderValue {
    if let Some(val) = existing {
        if let Ok(str_val) = val.to_str() {
            return HeaderValue::from_str(&[str_val, ", ", coding.to_static()].concat())
                .unwrap_or_else(|_| coding.into());
        }
    }
    coding.into()
}

/// Try to get the prefered `content-encoding` via the `accept-encoding` header.
<<<<<<< HEAD
#[inline]
=======
#[inline(always)]
>>>>>>> a451a936
pub fn get_prefered_encoding(headers: &HeaderMap<HeaderValue>) -> Option<ContentCoding> {
    if let Some(ref accept_encoding) = headers.typed_get::<AcceptEncoding>() {
        return accept_encoding.prefered_encoding();
    }
    None
}

/// A wrapper around any type that implements [`Stream`](futures_util::Stream) to be
/// compatible with async_compression's `Stream` based encoders.
#[pin_project]
#[derive(Debug)]
pub struct CompressableBody<S, E>
where
    S: Stream<Item = Result<Bytes, E>>,
    E: std::error::Error,
{
    #[pin]
    body: S,
}

impl<S, E> Stream for CompressableBody<S, E>
where
    S: Stream<Item = Result<Bytes, E>>,
    E: std::error::Error,
{
    type Item = std::io::Result<Bytes>;

    fn poll_next(self: Pin<&mut Self>, ctx: &mut Context<'_>) -> Poll<Option<Self::Item>> {
        use std::io::{Error, ErrorKind};

        let pin = self.project();
        S::poll_next(pin.body, ctx).map_err(|_| Error::from(ErrorKind::InvalidData))
    }
}

impl From<Body> for CompressableBody<Body, hyper::Error> {
<<<<<<< HEAD
    #[inline]
=======
    #[inline(always)]
>>>>>>> a451a936
    fn from(body: Body) -> Self {
        CompressableBody { body }
    }
}<|MERGE_RESOLUTION|>--- conflicted
+++ resolved
@@ -200,11 +200,7 @@
 }
 
 /// Try to get the prefered `content-encoding` via the `accept-encoding` header.
-<<<<<<< HEAD
-#[inline]
-=======
 #[inline(always)]
->>>>>>> a451a936
 pub fn get_prefered_encoding(headers: &HeaderMap<HeaderValue>) -> Option<ContentCoding> {
     if let Some(ref accept_encoding) = headers.typed_get::<AcceptEncoding>() {
         return accept_encoding.prefered_encoding();
@@ -241,11 +237,7 @@
 }
 
 impl From<Body> for CompressableBody<Body, hyper::Error> {
-<<<<<<< HEAD
-    #[inline]
-=======
     #[inline(always)]
->>>>>>> a451a936
     fn from(body: Body) -> Self {
         CompressableBody { body }
     }
