--- conflicted
+++ resolved
@@ -30,10 +30,6 @@
     }
 }
 
-<<<<<<< HEAD
-#[inline]
-=======
->>>>>>> a451a936
 fn decode_tail_path(tail: &str) -> Result<Cow<'_, str>, StatusCode> {
     match percent_decode_str(tail.trim_start_matches('/')).decode_utf8() {
         Ok(p) => Ok(p),
