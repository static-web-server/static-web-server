--- conflicted
+++ resolved
@@ -1,8 +1,4 @@
 use std::path::PathBuf;
-<<<<<<< HEAD
-=======
-
->>>>>>> a45a3cb6
 use globset::{Glob, GlobMatcher};
 use headers::HeaderMap;
 use hyper::StatusCode;
@@ -68,11 +64,7 @@
 
         // If no config file was supplied then attempt to use the default path
         if opts.config_file.is_none() {
-<<<<<<< HEAD
             let default_config_file: PathBuf = DEFAULT_CONFIG_PATH.into();
-=======
-            let default_config_file: PathBuf = "./cfg/config.toml".into();
->>>>>>> a45a3cb6
             if default_config_file.exists() {
                 opts.config_file = Some(default_config_file);
             }
