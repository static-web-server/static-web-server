--- conflicted
+++ resolved
@@ -191,11 +191,6 @@
             path.display()
         )
     })?;
-<<<<<<< HEAD
-    toml_str
-        .parse()
-        .map_err(|e| anyhow::Error::from(e).context("could not parse input as TOML"))
-=======
 
     let first_error = match toml_str.parse() {
         Ok(res) => return Ok(res),
@@ -222,5 +217,4 @@
 
     let first_error = anyhow::Error::from(first_error);
     Err(first_error.context("could not parse data input as toml format"))
->>>>>>> a45a3cb6
 }