#[allow(unused_imports)]
use hyper::server::conn::AddrIncoming;
#[allow(unused_imports)]
use hyper::server::Server as HyperServer;
use listenfd::ListenFd;
use std::net::{IpAddr, SocketAddr, TcpListener};
use std::sync::Arc;
use tokio::sync::oneshot::Receiver;

use crate::handler::{RequestHandler, RequestHandlerOpts};
<<<<<<< HEAD
#[cfg(any(unix, windows))]
use crate::signals;
#[cfg(feature = "tls")]
use crate::tls::{TlsAcceptor, TlsConfigBuilder};
use crate::{cors, helpers, logger, Settings};
=======
#[cfg(feature = "tls")]
use crate::tls::{TlsAcceptor, TlsConfigBuilder};
use crate::{cors, helpers, logger, Settings};
#[cfg(not(target_os = "wasi"))]
use crate::signals;
>>>>>>> a45a3cb6
use crate::{service::RouterService, Context, Result};

/// Define a multi-thread HTTP or HTTP/2 web server.
pub struct Server {
    opts: Settings,
    worker_threads: usize,
    max_blocking_threads: usize,
}

impl Server {
    /// Create new multi-thread server instance.
    pub fn new() -> Result<Server> {
        // Get server config
        let opts = Settings::get()?;

        // Configure number of worker threads
        let cpus = num_cpus::get();
        let worker_threads = match opts.general.threads_multiplier {
            0 | 1 => cpus,
            n => cpus * n,
        };
        let max_blocking_threads = opts.general.max_blocking_threads;

        Ok(Server { opts, worker_threads, max_blocking_threads })
    }

    /// Build and run the multi-thread `Server` as standalone.
    pub fn run_standalone(self) -> Result {
        // Logging system initialization
        logger::init(&self.opts.general.log_level)?;

        self.run_server_on_rt(None, || {})
    }

    /// Build and run the multi-thread `Server` which will be used by a Windows service.
    #[cfg(windows)]
    pub fn run_as_service<F>(self, cancel: Option<Receiver<()>>, cancel_fn: F) -> Result
    where
        F: FnOnce(),
    {
        self.run_server_on_rt(cancel, cancel_fn)
    }

    /// Build and run the multi-thread `Server` on Tokio runtime.
    fn run_server_on_rt<F>(self, cancel_recv: Option<Receiver<()>>, cancel_fn: F) -> Result
    where
        F: FnOnce(),
    {
        tracing::debug!(%self.worker_threads, "initializing tokio runtime with multi thread scheduler");
        
        tokio::runtime::Builder::new_multi_thread()
            .worker_threads(self.worker_threads)
            .max_blocking_threads(self.max_blocking_threads)
            .thread_name("static-web-server")
            .enable_all()
            .build()?
            .block_on(async {
                tracing::trace!("starting web server");
                if let Err(err) = self.start_server(cancel_recv, cancel_fn).await {
                    tracing::error!("server failed to start up: {:?}", err);
                    std::process::exit(1)
                }
            });

        tracing::trace!("runtime initialized");

        Ok(())
    }

    /// Run the inner Hyper `HyperServer` (HTTP1/HTTP2) forever on the current thread
    // using the given configuration.
    async fn start_server<F>(self, _cancel_recv: Option<Receiver<()>>, _cancel_fn: F) -> Result
    where
        F: FnOnce(),
    {
        // Config "general" options
        let general = self.opts.general;

        // Config-file "advanced" options
        let advanced_opts = self.opts.advanced;

        // Config file option
        if let Some(config_file) = general.config_file {
            #[cfg(not(target_family = "wasm"))]
            let config_file = helpers::adjust_canonicalization(config_file);
            tracing::info!("config file: {:?}", config_file);
        }

        // Determine TCP listener either file descriptor or TCP socket
        let (tcp_listener, addr_str);
        match general.fd {
            Some(fd) => {
                addr_str = format!("@FD({fd})");
                tcp_listener = ListenFd::from_env()
                    .take_tcp_listener(fd)?
                    .with_context(|| "failed to convert inherited 'fd' into a 'tcp' listener")?;
                tracing::info!(
                    "converted inherited file descriptor {} to a 'tcp' listener",
                    fd
                );
            }
            None => {
                let ip = general
                    .host
                    .parse::<IpAddr>()
                    .with_context(|| format!("failed to parse {} address", general.host))?;
                let addr = SocketAddr::from((ip, general.port));
                tcp_listener = TcpListener::bind(addr)
                    .with_context(|| format!("failed to bind to {addr} address"))?;
                addr_str = addr.to_string();
                tracing::info!("server bound to tcp socket {}", addr_str);
            }
        }

        // Check for a valid root directory
        let root_dir = helpers::get_valid_dirpath(&general.root)
            .with_context(|| "root directory was not found or inaccessible")?;

        // Custom error pages content
        let page404 = helpers::read_bytes_default(&general.page404);
        let page50x = helpers::read_bytes_default(&general.page50x);

        // Fallback page content
        let page_fallback = helpers::read_bytes_default(&general.page_fallback.unwrap_or_default());

        // Number of worker threads option
        let threads = self.worker_threads;
        tracing::info!("runtime worker threads: {}", threads);

        // Maximum number of blocking threads
        tracing::info!("runtime max blocking threads: {}", general.max_blocking_threads);

        // Security Headers option
        let security_headers = general.security_headers;
        tracing::info!("security headers: enabled={}", security_headers);

        // Auto compression based on the `Accept-Encoding` header
        let compression = general.compression;
        tracing::info!("auto compression: enabled={}", compression);

        // Check pre-compressed files based on the `Accept-Encoding` header
        let compression_static = general.compression_static;
        tracing::info!("compression static: enabled={}", compression_static);

        // Directory listing option
        let dir_listing = general.directory_listing;
        tracing::info!("directory listing: enabled={}", dir_listing);

        // Directory listing order number
        let dir_listing_order = general.directory_listing_order;
        tracing::info!("directory listing order code: {}", dir_listing_order);

        // Directory listing format
        let dir_listing_format = general.directory_listing_format;
        tracing::info!("directory listing format: {}", dir_listing_format);

        // Cache control headers option
        let cache_control_headers = general.cache_control_headers;
        tracing::info!("cache control headers: enabled={}", cache_control_headers);

        // CORS option
        let cors = cors::new(
            general.cors_allow_origins.trim(),
            general.cors_allow_headers.trim(),
            general.cors_expose_headers.trim(),
        );

        // `Basic` HTTP Authentication Schema option
        let basic_auth = general.basic_auth.trim().to_owned();
        tracing::info!(
            "basic authentication: enabled={}",
            !general.basic_auth.is_empty()
        );

        // Log remote address option
        let log_remote_address = general.log_remote_address;
        tracing::info!("log remote address: enabled={}", log_remote_address);

        // Log redirect trailing slash option
        let redirect_trailing_slash = general.redirect_trailing_slash;
        tracing::info!(
            "redirect trailing slash: enabled={}",
            redirect_trailing_slash
        );

        // Ignore hidden files option
        let ignore_hidden_files = general.ignore_hidden_files;
        tracing::info!("ignore hidden files: enabled={}", ignore_hidden_files);

        // Grace period option
        let grace_period = general.grace_period;
        tracing::info!("grace period before graceful shutdown: {}s", grace_period);

        // Create a service router for Hyper
        let router_service = RouterService::new(RequestHandler {
            opts: Arc::from(RequestHandlerOpts {
                root_dir,
                compression,
                compression_static,
                dir_listing,
                dir_listing_order,
                dir_listing_format,
                cors,
                security_headers,
                cache_control_headers,
                page404,
                page50x,
                page_fallback,
                basic_auth,
                log_remote_address,
                redirect_trailing_slash,
                ignore_hidden_files,
                advanced_opts,
            }),
        });

        // Run the corresponding HTTP Server asynchronously with its given options
        #[cfg(feature = "http2")]
        if general.http2 {
            // HTTP/2 + TLS

            tcp_listener
                .set_nonblocking(true)
                .with_context(|| "failed to set TCP non-blocking mode")?;
            let listener = tokio::net::TcpListener::from_std(tcp_listener)
                .with_context(|| "failed to create tokio::net::TcpListener")?;
            let mut incoming = AddrIncoming::from_listener(listener).with_context(|| {
                "failed to create an AddrIncoming from the current tokio::net::TcpListener"
            })?;
            incoming.set_nodelay(true);

            let http2_tls_cert = match general.http2_tls_cert {
                Some(v) => v,
                _ => bail!("failed to initialize TLS because cert file missing"),
            };
            let http2_tls_key = match general.http2_tls_key {
                Some(v) => v,
                _ => bail!("failed to initialize TLS because key file missing"),
            };

            let tls = TlsConfigBuilder::new()
                .cert_path(&http2_tls_cert)
                .key_path(&http2_tls_key)
                .build()
                .with_context(|| {
                    "failed to initialize TLS probably because invalid cert or key file"
                })?;

            #[cfg(unix)]
            let signals = signals::create_signals()
                .with_context(|| "failed to register termination signals")?;
            #[cfg(unix)]
            let handle = signals.handle();

            let server =
                HyperServer::builder(TlsAcceptor::new(tls, incoming)).serve(router_service);

            #[cfg(unix)]
            let server =
                server.with_graceful_shutdown(signals::wait_for_signals(signals, grace_period));
            #[cfg(windows)]
            let server = server.with_graceful_shutdown(signals::wait_for_ctrl_c(
                _cancel_recv,
                _cancel_fn,
                grace_period,
            ));

            tracing::info!(
                parent: tracing::info_span!("Server::start_server", ?addr_str, ?threads),
                "listening on https://{}",
                addr_str
            );

            tracing::info!("press ctrl+c to shut down the server");

            server.await?;

            #[cfg(unix)]
            handle.close();

            tracing::warn!("termination signal caught, shutting down the server execution");
            return Ok(());
        }

        // HTTP/1

        #[cfg(unix)]
<<<<<<< HEAD
        let signals =
            signals::create_signals().with_context(|| "failed to register termination signals")?;
=======
        let signals = signals::create_signals()
            .with_context(|| "failed to register termination signals")?;
>>>>>>> a45a3cb6
        #[cfg(unix)]
        let handle = signals.handle();

        tcp_listener
            .set_nonblocking(true)
            .with_context(|| "failed to set TCP non-blocking mode")?;

        let server = HyperServer::from_tcp(tcp_listener)
            .unwrap()
            .tcp_nodelay(true)
            .serve(router_service);

        #[cfg(unix)]
        let server =
            server.with_graceful_shutdown(signals::wait_for_signals(signals, grace_period));
        #[cfg(windows)]
        let server = server.with_graceful_shutdown(signals::wait_for_ctrl_c(
            _cancel_recv,
            _cancel_fn,
            grace_period,
        ));

        tracing::info!(
            parent: tracing::info_span!("Server::start_server", ?addr_str, ?threads),
            "listening on http://{}",
            addr_str
        );

        tracing::info!("press ctrl+c to shut down the server");

        server.await?;

        #[cfg(unix)]
        handle.close();

        tracing::warn!("termination signal caught, shutting down the server execution");
        Ok(())
    }
}<|MERGE_RESOLUTION|>--- conflicted
+++ resolved
@@ -8,19 +8,11 @@
 use tokio::sync::oneshot::Receiver;
 
 use crate::handler::{RequestHandler, RequestHandlerOpts};
-<<<<<<< HEAD
-#[cfg(any(unix, windows))]
-use crate::signals;
-#[cfg(feature = "tls")]
-use crate::tls::{TlsAcceptor, TlsConfigBuilder};
-use crate::{cors, helpers, logger, Settings};
-=======
 #[cfg(feature = "tls")]
 use crate::tls::{TlsAcceptor, TlsConfigBuilder};
 use crate::{cors, helpers, logger, Settings};
 #[cfg(not(target_os = "wasi"))]
 use crate::signals;
->>>>>>> a45a3cb6
 use crate::{service::RouterService, Context, Result};
 
 /// Define a multi-thread HTTP or HTTP/2 web server.
@@ -308,13 +300,8 @@
         // HTTP/1
 
         #[cfg(unix)]
-<<<<<<< HEAD
-        let signals =
-            signals::create_signals().with_context(|| "failed to register termination signals")?;
-=======
         let signals = signals::create_signals()
             .with_context(|| "failed to register termination signals")?;
->>>>>>> a45a3cb6
         #[cfg(unix)]
         let handle = signals.handle();
 
